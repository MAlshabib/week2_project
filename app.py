import streamlit as st
import pandas as pd
import plotly.express as px
import numpy as np
from predictor import load_and_train_model

model = load_and_train_model("SA_Aqar.csv")

# Page Config
st.set_page_config(
    page_title="Saudi Lands Dashboard",
    layout="wide",
    initial_sidebar_state="expanded"
)

# Load Data
@st.cache_data
def load_data(path: str) -> pd.DataFrame:
    df = pd.read_csv(path, encoding="utf-8-sig")
    df["city"] = df["city"].str.strip()
    return df

df_original = load_data("SA_Aqar.csv")

# Sidebar
st.sidebar.header("Dashboard Filters")
cities = sorted(df_original["city"].dropna().unique())
selected_city = st.sidebar.selectbox("Select City", ["All"] + cities)

min_price, max_price = int(df_original["price"].min()), int(df_original["price"].max())
price_range = st.sidebar.slider(
    "Price Range (SAR)",
    min_value=min_price,
    max_value=max_price,
    value=(min_price, max_price),
    step=1000
)

# Preprocessing
df_with_outliers = df_original.drop_duplicates()
df_with_outliers = df_with_outliers.drop(columns='details')
df_with_outliers = df_with_outliers[df_with_outliers['price'] >= 30000]
df_with_outliers['city'] = df_with_outliers['city'].str.strip()
df_with_outliers['city'] = df_with_outliers['city'].replace({
    'الرياض': 'Riyadh', 'جدة': 'Jeddah', 'الدمام': 'Dammam', 'الخبر': 'Khobar'
})
df_with_outliers['front'] = df_with_outliers['front'].replace({
    'شمال': 'North', 'جنوب': 'South', 'شرق': 'East', 'غرب': 'West',
    'شمال غربي': 'Northwest', 'شمال شرقي': 'Northeast',
    'جنوب شرقي': 'Southeast', 'جنوب غربي': 'Southwest',
    '3 شوارع': 'Three Streets', '4 شوارع': 'Four Streets'
})

# Outlier Detection
Q1_price = df_with_outliers['price'].quantile(0.25)
Q3_price = df_with_outliers['price'].quantile(0.75)
IQR_price = Q3_price - Q1_price
lower_price = Q1_price - 1.5 * IQR_price
upper_price = Q3_price + 1.5 * IQR_price

Q1_size = df_with_outliers['size'].quantile(0.25)
Q3_size = df_with_outliers['size'].quantile(0.75)
IQR_size = Q3_size - Q1_size
lower_size = Q1_size - 1.5 * IQR_size
upper_size = Q3_size + 1.5 * IQR_size

outlier_mask = (
    (df_with_outliers['price'] < lower_price) | (df_with_outliers['price'] > upper_price) |
    (df_with_outliers['size'] < lower_size) | (df_with_outliers['size'] > upper_size)
)

# Outlier separation
df_outliers = df_with_outliers[outlier_mask]
df_no_outliers = df_with_outliers[~outlier_mask]

<<<<<<< HEAD
# FIXED and SAFE filter logic with .eq and debugging
selected_city = selected_city.strip()
=======
# FIXED filter logic
>>>>>>> a5bfd7a9
if selected_city != "All":
    no_outliers_filter_mask = (
        df_no_outliers["city"].eq(selected_city) &
        df_no_outliers["price"].between(price_range[0], price_range[1])
    )
    outliers_filter_mask = (
        df_with_outliers["city"].eq(selected_city) &
        df_with_outliers["price"].between(price_range[0], price_range[1])
    )
else:
    no_outliers_filter_mask = df_no_outliers["price"].between(price_range[0], price_range[1])
    outliers_filter_mask = df_with_outliers["price"].between(price_range[0], price_range[1])

<<<<<<< HEAD
# Ensure city casing and whitespace match
st.write("Selected city:", selected_city)
st.write("Unique cities in cleaned data:", df_with_outliers["city"].unique())

# Apply filters
=======
>>>>>>> a5bfd7a9
df_no_outliers_filtered = df_no_outliers[no_outliers_filter_mask].copy()
df_outliers_filtered = df_outliers[outliers_filter_mask].copy()
df_with_outliers_filtered = df_with_outliers[outliers_filter_mask].copy()

<<<<<<< HEAD
# Debugging info
st.write("Filtered no-outliers rows:", df_no_outliers_filtered.shape[0])
st.write("Filtered with-outliers rows:", df_with_outliers_filtered.shape[0])

=======
>>>>>>> a5bfd7a9
def stat_card(label, value, unit="SAR"):
    if pd.isna(value):
        st.markdown(f"""
        <div class="card">
            <h5>{label}</h5>
            <h3>🚫 No Data</h3>
        </div>
        """, unsafe_allow_html=True)
<<<<<<< HEAD
=======
    else:
        st.markdown(f"""
        <div class="card">
            <h5>{label}</h5>
            <h3>{int(value):,} {unit}</h3>
        </div>
        """, unsafe_allow_html=True)

with_outliers_tab, without_outliers_tab = st.tabs(["With Outliers", "Without Outliers"])

with with_outliers_tab:
    st.subheader("📊 Key Statistics (With Outliers)")
    cols = st.columns(3)
    with cols[0]: stat_card("Total Listings", df_with_outliers_filtered.shape[0], unit="")
    with cols[1]: stat_card("Average Price", df_with_outliers_filtered["price"].mean())
    with cols[2]: stat_card("Price Variance", df_with_outliers_filtered["price"].var())

    cols2 = st.columns(3)
    with cols2[0]: stat_card("Price Std Dev", df_with_outliers_filtered["price"].std())
    with cols2[1]: stat_card("Median Price", df_with_outliers_filtered["price"].median())

with without_outliers_tab:
    st.subheader("📊 Key Statistics (Without Outliers)")
    st.text("Detected: " + str(df_outliers.shape[0]) + " outliers")
    cols = st.columns(3)
    with cols[0]: stat_card("Total Listings", df_no_outliers_filtered.shape[0], unit="")
    with cols[1]: stat_card("Average Price", df_no_outliers_filtered["price"].mean())
    with cols[2]: stat_card("Price Variance", df_no_outliers_filtered["price"].var())

    cols2 = st.columns(3)
    with cols2[0]: stat_card("Price Std Dev", df_no_outliers_filtered["price"].std())
    with cols2[1]: stat_card("Median Price", df_no_outliers_filtered["price"].median())


st.markdown("---")

# Price Distribution by City
fig = px.box(
    df_no_outliers,
    x='city',
    y='price',
    color='city',
    title='Price Distribution by City'
)

fig.update_layout(
    title_x=0.5,
    title_y=0.87,
    xaxis_title='City',
    yaxis_title='Price (SAR)',
    showlegend=False,
    xaxis_tickfont=dict(size=14)
)

st.plotly_chart(fig, use_container_width=True)

# Top 5 Most Expensive Districts in Riyadh

top5_expensive_districts_riyadh = (
    df_no_outliers[df_no_outliers['city'] == 'Riyadh']
        .groupby('district')['price']
        .mean()
        .sort_values(ascending=False)
        .head(5)
        .astype(int)
        .to_frame(name='Average Price')
)
fig = px.bar(
    top5_expensive_districts_riyadh.reset_index(),
    x='district',
    y='Average Price',
    color='district',
    text='Average Price',
    title='Top 5 Most Expensive Districts in Riyadh by Average Rental Price',
    color_discrete_sequence=px.colors.qualitative.Pastel
)

fig.update_layout(
    title_x=0.5,
    title_y=0.87,
    xaxis_title='District',
    yaxis_title='Average Price (SAR)',
    showlegend=False,
    xaxis_tickfont=dict(size=14)
)

st.plotly_chart(fig, use_container_width=True)


# Average Price by Front
avg_price_by_front = (
    df_no_outliers
        .groupby('front')['price']
        .mean()
        .sort_values(ascending=False)
        .astype(int)
        .to_frame(name='Average Price')
)

fig = px.bar(
    avg_price_by_front.reset_index(),
    x='front',
    y='Average Price',
    color='front',
    orientation='v',
    title='Average Rental Price by House Front',
    text='Average Price',
    color_discrete_sequence=px.colors.qualitative.Pastel
)

fig.update_layout(
    title_x=0.5,
    xaxis_title='House Front',
    yaxis_title='Average Price (SAR)',
    title_y=0.87,
    showlegend=False,
    xaxis_tickfont=dict(size=14)
)
st.plotly_chart(fig, use_container_width=True)

# Price Distribution by Age
df_no_outliers['age_group'] = pd.cut(
    df_no_outliers['property_age'],
    bins=[0, 5, 10, 15, 20, 50],
    labels=['0–5', '6–10', '11–15', '16–20', '21+'],
    include_lowest=True
)

fig = px.box(
    df_no_outliers,
    x='age_group',
    y='price',
    color='age_group',
    title='Price Distribution by Property Age',
    labels={'price': 'Price (SAR)', 'age_group': 'Property Age (Years)'},
    category_orders={'age_group': ['0–5', '6–10', '11–15', '16–20', '21+']}
)

fig.update_layout(
    title_x=0.5,
    showlegend=False,
    title_y=0.87,
    xaxis_tickfont=dict(size=14)
)
st.plotly_chart(fig, use_container_width=True)

# 

# --- Heatmap by Listings (More Points) ---
# Coordinates per city (central point)
# city_coordinates = {
#     "الرياض": (24.7136, 46.6753),
#     "جدة": (21.4858, 39.1925),
#     "الدمام": (26.4207, 50.0888),
#     "الخبر": (26.2172, 50.1971)
# }

# Assign lat/lon with small random jitter to simulate many listings
# filtered_df["lat"] = filtered_df["city"].map(lambda c: city_coordinates.get(c, (None, None))[0]) + np.random.uniform(-0.03, 0.03, len(filtered_df))
# filtered_df["lon"] = filtered_df["city"].map(lambda c: city_coordinates.get(c, (None, None))[1]) + np.random.uniform(-0.03, 0.03, len(filtered_df))
# filtered_df = filtered_df.dropna(subset=["lat", "lon"])


# Properties with an elevator tend to be more expensive
fig = px.box(df_no_outliers_filtered, x='elevator', y='price',
       title='Price by Elevator Availability',
       labels={
           'elevator': 'Elevator',
           'price': 'Price (SAR)'
        }
)

fig.update_layout(
    title_x=0.5,
    title_y=0.87,
    xaxis_title='Elevator Availability',
    yaxis_title='Price (SAR)',
    showlegend=False,
    xaxis_tickfont=dict(size=14)
)
st.plotly_chart(fig, use_container_width=True)

# Group by city and get average price, then sort descending
avg_price_per_city = df_no_outliers_filtered.groupby('city')['price'].mean().reset_index()
avg_price_per_city = avg_price_per_city.sort_values(by='price', ascending=False)

# Plot bar chart
fig = px.bar(avg_price_per_city, x='city', y='price',
             title='Average Rental Price per City ',
             labels={'price': 'Average Price (SAR)', 'city': 'City'},
             color='city',
             text_auto='.2s',
             color_discrete_sequence=px.colors.qualitative.Set2)

fig.update_layout(showlegend=False)
st.plotly_chart(fig, use_container_width=True)

def simplify_direction(direction):
    direction = direction.strip()
    if 'North' in direction:
        return 'North'
    elif 'South' in direction:
        return 'South'
    elif 'East' in direction:
        return 'East'
    elif 'West' in direction:
        return 'West'
>>>>>>> a5bfd7a9
    else:
        st.markdown(f"""
        <div class="card">
            <h5>{label}</h5>
            <h3>{int(value):,} {unit}</h3>
        </div>
        """, unsafe_allow_html=True)

# Footer
st.markdown("---")
st.markdown("\u2705 Built by Meran, Sahar, Naif, Maram, Yazeed, Mohammad")<|MERGE_RESOLUTION|>--- conflicted
+++ resolved
@@ -73,12 +73,7 @@
 df_outliers = df_with_outliers[outlier_mask]
 df_no_outliers = df_with_outliers[~outlier_mask]
 
-<<<<<<< HEAD
-# FIXED and SAFE filter logic with .eq and debugging
-selected_city = selected_city.strip()
-=======
 # FIXED filter logic
->>>>>>> a5bfd7a9
 if selected_city != "All":
     no_outliers_filter_mask = (
         df_no_outliers["city"].eq(selected_city) &
@@ -92,25 +87,11 @@
     no_outliers_filter_mask = df_no_outliers["price"].between(price_range[0], price_range[1])
     outliers_filter_mask = df_with_outliers["price"].between(price_range[0], price_range[1])
 
-<<<<<<< HEAD
-# Ensure city casing and whitespace match
-st.write("Selected city:", selected_city)
-st.write("Unique cities in cleaned data:", df_with_outliers["city"].unique())
-
 # Apply filters
-=======
->>>>>>> a5bfd7a9
 df_no_outliers_filtered = df_no_outliers[no_outliers_filter_mask].copy()
 df_outliers_filtered = df_outliers[outliers_filter_mask].copy()
 df_with_outliers_filtered = df_with_outliers[outliers_filter_mask].copy()
 
-<<<<<<< HEAD
-# Debugging info
-st.write("Filtered no-outliers rows:", df_no_outliers_filtered.shape[0])
-st.write("Filtered with-outliers rows:", df_with_outliers_filtered.shape[0])
-
-=======
->>>>>>> a5bfd7a9
 def stat_card(label, value, unit="SAR"):
     if pd.isna(value):
         st.markdown(f"""
@@ -119,8 +100,6 @@
             <h3>🚫 No Data</h3>
         </div>
         """, unsafe_allow_html=True)
-<<<<<<< HEAD
-=======
     else:
         st.markdown(f"""
         <div class="card">
@@ -156,187 +135,4 @@
 
 
 st.markdown("---")
-
-# Price Distribution by City
-fig = px.box(
-    df_no_outliers,
-    x='city',
-    y='price',
-    color='city',
-    title='Price Distribution by City'
-)
-
-fig.update_layout(
-    title_x=0.5,
-    title_y=0.87,
-    xaxis_title='City',
-    yaxis_title='Price (SAR)',
-    showlegend=False,
-    xaxis_tickfont=dict(size=14)
-)
-
-st.plotly_chart(fig, use_container_width=True)
-
-# Top 5 Most Expensive Districts in Riyadh
-
-top5_expensive_districts_riyadh = (
-    df_no_outliers[df_no_outliers['city'] == 'Riyadh']
-        .groupby('district')['price']
-        .mean()
-        .sort_values(ascending=False)
-        .head(5)
-        .astype(int)
-        .to_frame(name='Average Price')
-)
-fig = px.bar(
-    top5_expensive_districts_riyadh.reset_index(),
-    x='district',
-    y='Average Price',
-    color='district',
-    text='Average Price',
-    title='Top 5 Most Expensive Districts in Riyadh by Average Rental Price',
-    color_discrete_sequence=px.colors.qualitative.Pastel
-)
-
-fig.update_layout(
-    title_x=0.5,
-    title_y=0.87,
-    xaxis_title='District',
-    yaxis_title='Average Price (SAR)',
-    showlegend=False,
-    xaxis_tickfont=dict(size=14)
-)
-
-st.plotly_chart(fig, use_container_width=True)
-
-
-# Average Price by Front
-avg_price_by_front = (
-    df_no_outliers
-        .groupby('front')['price']
-        .mean()
-        .sort_values(ascending=False)
-        .astype(int)
-        .to_frame(name='Average Price')
-)
-
-fig = px.bar(
-    avg_price_by_front.reset_index(),
-    x='front',
-    y='Average Price',
-    color='front',
-    orientation='v',
-    title='Average Rental Price by House Front',
-    text='Average Price',
-    color_discrete_sequence=px.colors.qualitative.Pastel
-)
-
-fig.update_layout(
-    title_x=0.5,
-    xaxis_title='House Front',
-    yaxis_title='Average Price (SAR)',
-    title_y=0.87,
-    showlegend=False,
-    xaxis_tickfont=dict(size=14)
-)
-st.plotly_chart(fig, use_container_width=True)
-
-# Price Distribution by Age
-df_no_outliers['age_group'] = pd.cut(
-    df_no_outliers['property_age'],
-    bins=[0, 5, 10, 15, 20, 50],
-    labels=['0–5', '6–10', '11–15', '16–20', '21+'],
-    include_lowest=True
-)
-
-fig = px.box(
-    df_no_outliers,
-    x='age_group',
-    y='price',
-    color='age_group',
-    title='Price Distribution by Property Age',
-    labels={'price': 'Price (SAR)', 'age_group': 'Property Age (Years)'},
-    category_orders={'age_group': ['0–5', '6–10', '11–15', '16–20', '21+']}
-)
-
-fig.update_layout(
-    title_x=0.5,
-    showlegend=False,
-    title_y=0.87,
-    xaxis_tickfont=dict(size=14)
-)
-st.plotly_chart(fig, use_container_width=True)
-
-# 
-
-# --- Heatmap by Listings (More Points) ---
-# Coordinates per city (central point)
-# city_coordinates = {
-#     "الرياض": (24.7136, 46.6753),
-#     "جدة": (21.4858, 39.1925),
-#     "الدمام": (26.4207, 50.0888),
-#     "الخبر": (26.2172, 50.1971)
-# }
-
-# Assign lat/lon with small random jitter to simulate many listings
-# filtered_df["lat"] = filtered_df["city"].map(lambda c: city_coordinates.get(c, (None, None))[0]) + np.random.uniform(-0.03, 0.03, len(filtered_df))
-# filtered_df["lon"] = filtered_df["city"].map(lambda c: city_coordinates.get(c, (None, None))[1]) + np.random.uniform(-0.03, 0.03, len(filtered_df))
-# filtered_df = filtered_df.dropna(subset=["lat", "lon"])
-
-
-# Properties with an elevator tend to be more expensive
-fig = px.box(df_no_outliers_filtered, x='elevator', y='price',
-       title='Price by Elevator Availability',
-       labels={
-           'elevator': 'Elevator',
-           'price': 'Price (SAR)'
-        }
-)
-
-fig.update_layout(
-    title_x=0.5,
-    title_y=0.87,
-    xaxis_title='Elevator Availability',
-    yaxis_title='Price (SAR)',
-    showlegend=False,
-    xaxis_tickfont=dict(size=14)
-)
-st.plotly_chart(fig, use_container_width=True)
-
-# Group by city and get average price, then sort descending
-avg_price_per_city = df_no_outliers_filtered.groupby('city')['price'].mean().reset_index()
-avg_price_per_city = avg_price_per_city.sort_values(by='price', ascending=False)
-
-# Plot bar chart
-fig = px.bar(avg_price_per_city, x='city', y='price',
-             title='Average Rental Price per City ',
-             labels={'price': 'Average Price (SAR)', 'city': 'City'},
-             color='city',
-             text_auto='.2s',
-             color_discrete_sequence=px.colors.qualitative.Set2)
-
-fig.update_layout(showlegend=False)
-st.plotly_chart(fig, use_container_width=True)
-
-def simplify_direction(direction):
-    direction = direction.strip()
-    if 'North' in direction:
-        return 'North'
-    elif 'South' in direction:
-        return 'South'
-    elif 'East' in direction:
-        return 'East'
-    elif 'West' in direction:
-        return 'West'
->>>>>>> a5bfd7a9
-    else:
-        st.markdown(f"""
-        <div class="card">
-            <h5>{label}</h5>
-            <h3>{int(value):,} {unit}</h3>
-        </div>
-        """, unsafe_allow_html=True)
-
-# Footer
-st.markdown("---")
 st.markdown("\u2705 Built by Meran, Sahar, Naif, Maram, Yazeed, Mohammad")